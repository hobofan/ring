--- conflicted
+++ resolved
@@ -761,18 +761,6 @@
     return false;
   }
 
-  // Test that forcibly creating a negative zero does not break |BN_bn2hex| or
-  // |BN_bn2dec|.
-  a->neg = 1;
-  ScopedOpenSSLString dec(BN_bn2dec(a.get()));
-  ScopedOpenSSLString hex(BN_bn2hex(a.get()));
-  if (!dec || !hex ||
-      strcmp(dec.get(), "-0") != 0 ||
-      strcmp(hex.get(), "-0") != 0) {
-    fprintf(stderr, "BN_bn2dec or BN_bn2hex failed with negative zero.\n");
-    return false;
-  }
-
   return true;
 }
 
@@ -793,28 +781,10 @@
   }
   ERR_clear_error();
 
-<<<<<<< HEAD
   if (BN_mod_exp_mont_vartime(a.get(), BN_value_one(), BN_value_one(),
                               zero.get(), ctx, nullptr)) {
-    fprintf(stderr, "BN_mod_exp_mont_vartime with zero modulus succeeded!\n");
-=======
-  if (BN_mod_mul(a.get(), BN_value_one(), BN_value_one(), zero.get(), ctx)) {
-    fprintf(stderr, "BN_mod_mul with zero modulus unexpectedly succeeded.\n");
-    return false;
-  }
-  ERR_clear_error();
-
-  if (BN_mod_exp(a.get(), BN_value_one(), BN_value_one(), zero.get(), ctx)) {
-    fprintf(stderr, "BN_mod_exp with zero modulus unexpectedly succeeded.\n");
-    return 0;
-  }
-  ERR_clear_error();
-
-  if (BN_mod_exp_mont(a.get(), BN_value_one(), BN_value_one(), zero.get(), ctx,
-                      NULL)) {
-    fprintf(stderr,
-            "BN_mod_exp_mont with zero modulus unexpectedly succeeded.\n");
->>>>>>> 2b314fa3
+    fprintf(stderr, "BN_mod_exp_mont_vartime with zero modulus unexpectedly "
+            "succeeded.\n");
     return 0;
   }
   ERR_clear_error();
@@ -848,16 +818,10 @@
   }
   ERR_clear_error();
 
-<<<<<<< HEAD
   if (BN_mod_exp_mont_vartime(a.get(), BN_value_one(), BN_value_one(), b.get(),
                               ctx, nullptr)) {
-    fprintf(stderr, "BN_mod_exp_mont_vartime with even modulus succeeded!\n");
-=======
-  if (BN_mod_exp_mont(a.get(), BN_value_one(), BN_value_one(), b.get(), ctx,
-                      NULL)) {
-    fprintf(stderr,
-            "BN_mod_exp_mont with even modulus unexpectedly succeeded.\n");
->>>>>>> 2b314fa3
+    fprintf(stderr, "BN_mod_exp_mont_vartime with even modulus unexpectedly "
+            "succeeded!\n");
     return 0;
   }
   ERR_clear_error();
